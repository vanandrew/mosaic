--- conflicted
+++ resolved
@@ -86,9 +86,6 @@
     TE1: npt.NDArray[np.float32],
     mask: npt.NDArray[np.bool_],
     wrap_limit: bool = False,
-    debug: bool = False,
-    img: Union[nib.Nifti1Image, None] = None,
-    idx: Union[int, None] = None,
 ):
     """Apply the MCPC-3D-S algorithm to compute the phase offset.
 
@@ -110,12 +107,6 @@
         Mask of voxels to use for unwrapping
     wrap_limit : bool, optional
         Limit the phase wrapping, by default False
-    debug : bool, optional
-        Debug mode, by default False
-    img : Union[nib.Nifti1Image, None], optional
-        Image for saving debug images, by default None
-    idx : Union[int, None], optional
-        Index of the frame being processed for verbosity, by default None
 
     Returns
     -------
@@ -141,18 +132,12 @@
     TEs = np.array([TE0, TE1])
     all_TEs = np.array([0.0, TE0, TE1])
     proposed_offset = np.angle(np.exp(1j * (phase0 - ((TE0 * unwrapped_diff) / (TE1 - TE0)))))
-    if debug:
-        nib.Nifti1Image(unwrapped_diff, img.affine, img.header).to_filename(f"mcpc3d_s_unwrapped_diff_{idx}.nii.gz")
-        nib.Nifti1Image(voxel_mask, img.affine, img.header).to_filename(f"mcpc3d_s_voxel_mask_{idx}.nii.gz")
-        nib.Nifti1Image(proposed_offset, img.affine, img.header).to_filename(f"mcpc3d_s_proposed_offset_{idx}.nii.gz")
 
     # get the new phases
     proposed_phases = phases - proposed_offset[..., np.newaxis]
 
     # compute the fieldmap
     proposed_fieldmap, proposed_unwrapped_phases = get_dual_echo_fieldmap(proposed_phases, TEs, mags, mask)
-    if debug:
-        nib.Nifti1Image(proposed_fieldmap, img.affine, img.header).to_filename(f"mcpc3d_s_proposed_fieldmap_{idx}.nii.gz")
 
     # check if the proposed fieldmap is below 10
     logging.info(f"proposed_fieldmap: {proposed_fieldmap[voxel_mask].mean()}")
@@ -263,8 +248,6 @@
         # and the voxel quality mask can get extra voxels that are not brain, but is noisy
         # so we combine the two masks to get a better mask
         vq = JULIA.romeo_voxelquality(phase_data, TEs, np.ones(shape=mag_data.shape, dtype=np.float32))  # type: ignore
-        if debug:
-            nib.Nifti1Image(vq, img.affine, img.header).to_filename(f"vq{idx}.nii")
 
         vq_mask = vq > threshold_otsu(vq)
         strel = generate_binary_structure(3, 2)
@@ -305,9 +288,6 @@
         TEs[1],
         mask_data,
         wrap_limit=wrap_limit,
-        debug=debug,
-        img=img,
-        idx=idx,
     )
     if debug:
         global affine
@@ -460,7 +440,6 @@
     TEs_mat: npt.NDArray,
     frame_num: int,
 ) -> npt.NDArray:
-<<<<<<< HEAD
     """Function for computing field map for a given frame.
 
     Parameters
@@ -480,26 +459,6 @@
     -------
     B0 : np.ndarray of shape (x, y, z)
         Field map in Hertz.
-=======
-    """Function for computing field map for a given frame
-
-        Parameters
-        ----------
-        unwrapped_mat: np.ndarray
-            Array of unwrapped phase data for a given frame
-        mag: List[nib.NiftiImage]
-            List of magnitudes
-        num_echos: int
-            Number of echos
-        TEs_mat: npt.NDArray
-            Echo times in a 2d matrix
-        frame_num: int
-            Frame number
-
-        Returns
-        -------
-        B0: np.ndarray
->>>>>>> 4c529d15
     """
     logging.info(f"Computing field map for frame: {frame_num}")
     unwrapped_mat = unwrapped_mat.reshape(-1, num_echos).T
