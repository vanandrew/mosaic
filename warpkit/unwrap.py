--- conflicted
+++ resolved
@@ -6,7 +6,6 @@
 from typing import cast, List, Tuple, Union
 from threading import Lock
 from concurrent.futures import ProcessPoolExecutor, ThreadPoolExecutor, as_completed
-import multiprocessing as mp
 import nibabel as nib
 import numpy as np
 import numpy.typing as npt
@@ -377,12 +376,9 @@
     TEs,
     mag: List[nib.Nifti1Image],
     frames: List[int],
-<<<<<<< HEAD
     t,
     frame_idx,
-=======
     masks: npt.NDArray,
->>>>>>> 7e8be157
     threshold: float = 0.98,
 ) -> npt.NDArray:
     """Ensures phase unwrapping solutions are temporally consistent
@@ -410,31 +406,16 @@
 
     logging.info(f"Computing temporal consistency check for frame: {t}")
 
-<<<<<<< HEAD
-    # generate brain mask
+    # generate brain mask (with 1 voxel erosion)
     echo_idx = np.argmin(TEs)
     mag_shortest = mag[echo_idx].dataobj[..., frame_idx]
-    mask = create_brain_mask(mag_shortest, -1)
+    brain_mask = create_brain_mask(mag_shortest, -1)
 
     # get the current frame phase
-    current_frame_data = unwrapped_echo_1[mask, t]
+    current_frame_data = unwrapped_echo_1[brain_mask, t][:, np.newaxis]
 
     # get the correlation between the current frame and all other frames
-    corr = corr2_coeff(
-        current_frame_data.reshape(-1)[:, np.newaxis].T, unwrapped_echo_1[mask, :].reshape(-1, len(frames)).T
-    ).ravel()
-=======
-        # generate brain mask (with 1 voxel erosion)
-        echo_idx = np.argmin(TEs)
-        mag_shortest = mag[echo_idx].dataobj[..., frame_idx]
-        brain_mask = create_brain_mask(mag_shortest, -1)
-
-        # get the current frame phase
-        current_frame_data = unwrapped_echo_1[brain_mask, t][:, np.newaxis]
-
-        # get the correlation between the current frame and all other frames
-        corr = corr2_coeff(current_frame_data, unwrapped_echo_1[brain_mask, :]).ravel()
->>>>>>> 7e8be157
+    corr = corr2_coeff(current_frame_data, unwrapped_echo_1[brain_mask, :]).ravel()
 
     # threhold the RD
     tmask = corr > threshold
@@ -442,51 +423,28 @@
     # get indices of mask
     indices = np.where(tmask)[0]
 
-<<<<<<< HEAD
-    # for each frame compute the mean value along the time axis
-    mean_voxels = np.mean(unwrapped_echo_1[..., indices], axis=-1)
+    # get mask for frame
+    mask = masks[..., t] > 0
+
+    # for each frame compute the mean value along the time axis (masked by indices and mask)
+    mean_voxels = np.mean(unwrapped_echo_1[mask][:, indices], axis=-1)
 
     # for this frame figure out the integer multiple that minimizes the value to the mean voxel
-    int_map = np.round((mean_voxels - unwrapped_echo_1[..., t]) / (2 * np.pi)).astype(int)
+    int_map = np.round((mean_voxels - unwrapped_echo_1[mask, t]) / (2 * np.pi)).astype(int)
 
     # correct the data using the integer map
-    unwrapped_data[..., 0, t] += 2 * np.pi * int_map
+    unwrapped_data[mask, 0, t] += 2 * np.pi * int_map
 
     # format weight matrix
-    weights_mat = (
-        np.stack([m.dataobj[..., frame_idx] for m in mag], axis=-1).astype(np.float64).reshape(-1, TEs.shape[0]).T
-    )
-=======
-        # get mask for frame
-        mask = masks[..., t] > 0
-
-        # for each frame compute the mean value along the time axis (masked by indices and mask)
-        mean_voxels = np.mean(unwrapped_echo_1[mask][:, indices], axis=-1)
-
-        # for this frame figure out the integer multiple that minimizes the value to the mean voxel
-        int_map = np.round((mean_voxels - unwrapped_echo_1[mask, t]) / (2 * np.pi)).astype(int)
-
-        # correct the data using the integer map
-        unwrapped_data[mask, 0, t] += 2 * np.pi * int_map
-
-        # format weight matrix
-        weights_mat = np.stack([m.dataobj[..., frame_idx] for m in mag], axis=-1)[mask].T
->>>>>>> 7e8be157
+    weights_mat = np.stack([m.dataobj[..., frame_idx] for m in mag], axis=-1)[mask].T
 
     # form design matrix
     X = TEs[:, np.newaxis]
 
-<<<<<<< HEAD
     # fit subsequent echos to the weighted linear regression from the first echo
     for echo in range(1, unwrapped_data.shape[-2]):
         # form response matrix
-        Y = unwrapped_data[..., :echo, t].reshape(-1, echo).T
-=======
-        # fit subsequent echos to the weighted linear regression from the first echo
-        for echo in range(1, unwrapped_data.shape[-2]):
-            # form response matrix
-            Y = unwrapped_data[mask, :echo, t].T
->>>>>>> 7e8be157
+        Y = unwrapped_data[mask, :echo, t].T
 
         # fit model to data
         coefficients, _ = weighted_regression(X[:echo], Y, weights_mat[:echo])
@@ -494,23 +452,11 @@
         # get the predicted values for this echo
         Y_pred = coefficients * TEs[echo]
 
-<<<<<<< HEAD
         # compute the difference and get the integer multiple map
-        int_map = (
-            np.round((Y_pred - unwrapped_data[..., echo, t].reshape(-1).T) / (2 * np.pi))
-            .astype(int)
-            .T.reshape(*unwrapped_data.shape[:3])
-        )
+        int_map = np.round((Y_pred - unwrapped_data[mask, echo, t]) / (2 * np.pi)).astype(int)
 
         # correct the data using the integer map
-        unwrapped_data[..., echo, t] += 2 * np.pi * int_map
-=======
-            # compute the difference and get the integer multiple map
-            int_map = np.round((Y_pred - unwrapped_data[mask, echo, t]) / (2 * np.pi)).astype(int)
-
-            # correct the data using the integer map
-            unwrapped_data[mask, echo, t] += 2 * np.pi * int_map
->>>>>>> 7e8be157
+        unwrapped_data[mask, echo, t] += 2 * np.pi * int_map
 
     # return the fixed data
     return unwrapped_data
@@ -608,9 +554,6 @@
 
     return unwrapped
 
-
-
-
 def start_unwrap_process(
     unwrapped: npt.NDArray,
     phase: List[nib.Nifti1Image],
@@ -945,17 +888,7 @@
     if motion_params is not None:
         unwrapped = start_temporal_consistency(unwrapped, TEs, mag, frames, motion_params[frames], n_cpus, 0.5)
     else:
-<<<<<<< HEAD
         unwrapped = start_temporal_consistency(unwrapped, TEs, mag, frames, None, n_cpus)
-=======
-        unwrapped = check_temporal_consistency_corr(
-            unwrapped,
-            TEs,
-            mag,
-            frames,
-            new_masks,
-        )
->>>>>>> 7e8be157
 
     # Save out unwrapped phase for debugging
     if debug:
